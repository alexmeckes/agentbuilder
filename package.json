--- conflicted
+++ resolved
@@ -1,7 +1,6 @@
 {
   "name": "any-agent-workflow-composer",
-<<<<<<< HEAD
-  "version": "0.1.0",
+  "version": "1.0.0",
   "description": "Visual workflow composer for the any-agent framework",
   "private": true,
   "workspaces": [
@@ -13,14 +12,7 @@
     "start": "./scripts/dev.sh",
     "stop": "./scripts/stop.sh",
     "frontend": "cd frontend && npm run dev",
-    "backend": "cd backend && source venv/bin/activate && python main.py"
-=======
-  "version": "1.0.0",
-  "description": "Visual workflow composer for any-agent multi-agent orchestration",
-  "scripts": {
-    "start": "./start.sh",
-    "stop": "./stop.sh",
-    "dev": "./dev.sh",
+    "backend": "cd backend && source venv/bin/activate && python main.py",
     "logs": "tail -f backend.log frontend.log",
     "logs:backend": "tail -f backend.log",
     "logs:frontend": "tail -f frontend.log",
@@ -32,37 +24,27 @@
     "ai",
     "agents",
     "workflow",
+    "any-agent",
+    "visual-programming",
+    "drag-and-drop",
     "orchestration",
     "visual",
     "composer"
   ],
   "author": "any-agent team",
   "license": "MIT",
+  "repository": {
+    "type": "git",
+    "url": "git+https://github.com/mozilla-ai/any-agent.git"
+  },
   "engines": {
-    "node": ">=16.0.0",
+    "node": ">=18.0.0",
+    "npm": ">=8.0.0",
     "python": ">=3.8.0"
   },
   "devDependencies": {
     "autoprefixer": "^10.4.17",
     "postcss": "^8.4.35",
     "tailwindcss": "^3.4.1"
->>>>>>> ca0de715
-  },
-  "keywords": [
-    "ai",
-    "agents",
-    "workflow",
-    "any-agent",
-    "visual-programming",
-    "drag-and-drop"
-  ],
-  "repository": {
-    "type": "git",
-    "url": "git+https://github.com/mozilla-ai/any-agent.git"
-  },
-  "license": "MIT",
-  "engines": {
-    "node": ">=18.0.0",
-    "npm": ">=8.0.0"
   }
 }